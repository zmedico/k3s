--- conflicted
+++ resolved
@@ -366,13 +366,5 @@
   event:
     - tag
 
-<<<<<<< HEAD
-volumes:
-  - name: docker
-    host:
-      path: /var/run/docker.sock
-      
-=======
->>>>>>> 53a9c565
 depends_on:
 - manifest